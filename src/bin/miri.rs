#![feature(rustc_private, i128_type)]

extern crate getopts;
extern crate miri;
extern crate rustc;
extern crate rustc_driver;
extern crate rustc_errors;
extern crate env_logger;
extern crate log_settings;
extern crate syntax;
extern crate log;

use rustc::session::Session;
use rustc_driver::{Compilation, CompilerCalls, RustcDefaultCalls};
use rustc_driver::driver::{CompileState, CompileController};
use rustc::session::config::{self, Input, ErrorOutputType};
use rustc::hir::{self, itemlikevisit};
use rustc::ty::TyCtxt;
use syntax::ast::{MetaItemKind, NestedMetaItemKind, self};
use std::path::PathBuf;

struct MiriCompilerCalls(RustcDefaultCalls);

impl<'a> CompilerCalls<'a> for MiriCompilerCalls {
    fn early_callback(
        &mut self,
        matches: &getopts::Matches,
        sopts: &config::Options,
        cfg: &ast::CrateConfig,
        descriptions: &rustc_errors::registry::Registry,
        output: ErrorOutputType
    ) -> Compilation {
        self.0.early_callback(matches, sopts, cfg, descriptions, output)
    }
    fn no_input(
        &mut self,
        matches: &getopts::Matches,
        sopts: &config::Options,
        cfg: &ast::CrateConfig,
        odir: &Option<PathBuf>,
        ofile: &Option<PathBuf>,
        descriptions: &rustc_errors::registry::Registry
    ) -> Option<(Input, Option<PathBuf>)> {
        self.0.no_input(matches, sopts, cfg, odir, ofile, descriptions)
    }
    fn late_callback(
        &mut self,
        matches: &getopts::Matches,
        sess: &Session,
        input: &Input,
        odir: &Option<PathBuf>,
        ofile: &Option<PathBuf>
    ) -> Compilation {
        self.0.late_callback(matches, sess, input, odir, ofile)
    }
    fn build_controller(&mut self, sess: &Session, matches: &getopts::Matches) -> CompileController<'a> {
        let mut control = self.0.build_controller(sess, matches);
        control.after_hir_lowering.callback = Box::new(after_hir_lowering);
        control.after_analysis.callback = Box::new(after_analysis);
        if std::env::var("MIRI_HOST_TARGET") != Ok("yes".to_owned()) {
            // only fully compile targets on the host
            control.after_analysis.stop = Compilation::Stop;
        }
        control
    }
}

fn after_hir_lowering(state: &mut CompileState) {
    let attr = (String::from("miri"), syntax::feature_gate::AttributeType::Whitelisted);
    state.session.plugin_attributes.borrow_mut().push(attr);
}

fn after_analysis<'a, 'tcx>(state: &mut CompileState<'a, 'tcx>) {
    state.session.abort_if_errors();

    let tcx = state.tcx.unwrap();
    miri::run_mir_passes(tcx);
    let limits = resource_limits_from_attributes(state);

    if std::env::args().any(|arg| arg == "--test") {
        struct Visitor<'a, 'tcx: 'a>(miri::ResourceLimits, TyCtxt<'a, 'tcx, 'tcx>, &'a CompileState<'a, 'tcx>);
        impl<'a, 'tcx: 'a, 'hir> itemlikevisit::ItemLikeVisitor<'hir> for Visitor<'a, 'tcx> {
            fn visit_item(&mut self, i: &'hir hir::Item) {
                if let hir::Item_::ItemFn(_, _, _, _, _, body_id) = i.node {
<<<<<<< HEAD
                    if i.attrs.iter().any(|attr| attr.name().map_or(true, |name| name == "test")) {
=======
                    if i.attrs.iter().any(|attr| attr.name().map_or(false, |n| n == "test")) {
>>>>>>> cba0a7e8
                        let did = self.1.hir.body_owner_def_id(body_id);
                        println!("running test: {}", self.1.hir.def_path(did).to_string(self.1));
                        miri::eval_main(self.1, did, self.0);
                        self.2.session.abort_if_errors();
                    }
                }
            }
            fn visit_trait_item(&mut self, _trait_item: &'hir hir::TraitItem) {}
            fn visit_impl_item(&mut self, _impl_item: &'hir hir::ImplItem) {}
        }
        state.hir_crate.unwrap().visit_all_item_likes(&mut Visitor(limits, tcx, state));
    } else {
        if let Some((entry_node_id, _)) = *state.session.entry_fn.borrow() {
            let entry_def_id = tcx.hir.local_def_id(entry_node_id);
            miri::eval_main(tcx, entry_def_id, limits);

            state.session.abort_if_errors();
        } else {
            println!("no main function found, assuming auxiliary build");
        }
    }
}

fn resource_limits_from_attributes(state: &CompileState) -> miri::ResourceLimits {
    let mut limits = miri::ResourceLimits::default();
    let krate = state.hir_crate.as_ref().unwrap();
    let err_msg = "miri attributes need to be in the form `miri(key = value)`";
    let extract_int = |lit: &syntax::ast::Lit| -> u128 {
        match lit.node {
            syntax::ast::LitKind::Int(i, _) => i,
            _ => state.session.span_fatal(lit.span, "expected an integer literal"),
        }
    };

<<<<<<< HEAD
    for attr in krate.attrs.iter().filter(|a| a.name().map_or(true, |n| n == "miri")) {
        if let Some(ref items) = attr.meta_item_list() {
=======
    for attr in krate.attrs.iter().filter(|a| a.name().map_or(false, |n| n == "miri")) {
        if let Some(items) = attr.meta_item_list() {
>>>>>>> cba0a7e8
            for item in items {
                if let NestedMetaItemKind::MetaItem(ref inner) = item.node {
                    if let MetaItemKind::NameValue(ref value) = inner.node {
                        match &inner.name().as_str()[..] {
                            "memory_size" => limits.memory_size = extract_int(value) as u64,
                            "step_limit" => limits.step_limit = extract_int(value) as u64,
                            "stack_limit" => limits.stack_limit = extract_int(value) as usize,
                            _ => state.session.span_err(item.span, "unknown miri attribute"),
                        }
                    } else {
                        state.session.span_err(inner.span, err_msg);
                    }
                } else {
                    state.session.span_err(item.span, err_msg);
                }
            }
        } else {
            state.session.span_err(attr.span, err_msg);
        }
    }
    limits
}

fn init_logger() {
    let format = |record: &log::LogRecord| {
        if record.level() == log::LogLevel::Trace {
            // prepend spaces to indent the final string
            let indentation = log_settings::settings().indentation;
            format!(
                "{lvl}:{module}:{indent:<indentation$} {text}",
                lvl = record.level(),
                module = record.location().module_path(),
                indentation = indentation,
                indent = "",
                text = record.args(),
            )
        } else {
            format!(
                "{lvl}:{module}: {text}",
                lvl = record.level(),
                module = record.location().module_path(),
                text = record.args(),
            )
        }
    };

    let mut builder = env_logger::LogBuilder::new();
    builder.format(format).filter(None, log::LogLevelFilter::Info);

    if std::env::var("MIRI_LOG").is_ok() {
        builder.parse(&std::env::var("MIRI_LOG").unwrap());
    }

    builder.init().unwrap();
}

fn find_sysroot() -> String {
    // Taken from https://github.com/Manishearth/rust-clippy/pull/911.
    let home = option_env!("RUSTUP_HOME").or(option_env!("MULTIRUST_HOME"));
    let toolchain = option_env!("RUSTUP_TOOLCHAIN").or(option_env!("MULTIRUST_TOOLCHAIN"));
    match (home, toolchain) {
        (Some(home), Some(toolchain)) => format!("{}/toolchains/{}", home, toolchain),
        _ => option_env!("RUST_SYSROOT")
            .expect("need to specify RUST_SYSROOT env var or use rustup or multirust")
            .to_owned(),
    }
}

fn main() {
    init_logger();
    let mut args: Vec<String> = std::env::args().collect();

    let sysroot_flag = String::from("--sysroot");
    if !args.contains(&sysroot_flag) {
        args.push(sysroot_flag);
        args.push(find_sysroot());
    }
    // we run the optimization passes inside miri
    // if we ran them twice we'd get funny failures due to borrowck ElaborateDrops only working on
    // unoptimized MIR
    // FIXME: add an after-mir-passes hook to rustc driver
    args.push("-Zmir-opt-level=0".to_owned());
    // for auxilary builds in unit tests
    args.push("-Zalways-encode-mir".to_owned());

    rustc_driver::run_compiler(&args, &mut MiriCompilerCalls(RustcDefaultCalls), None, None);
}<|MERGE_RESOLUTION|>--- conflicted
+++ resolved
@@ -82,11 +82,7 @@
         impl<'a, 'tcx: 'a, 'hir> itemlikevisit::ItemLikeVisitor<'hir> for Visitor<'a, 'tcx> {
             fn visit_item(&mut self, i: &'hir hir::Item) {
                 if let hir::Item_::ItemFn(_, _, _, _, _, body_id) = i.node {
-<<<<<<< HEAD
-                    if i.attrs.iter().any(|attr| attr.name().map_or(true, |name| name == "test")) {
-=======
                     if i.attrs.iter().any(|attr| attr.name().map_or(false, |n| n == "test")) {
->>>>>>> cba0a7e8
                         let did = self.1.hir.body_owner_def_id(body_id);
                         println!("running test: {}", self.1.hir.def_path(did).to_string(self.1));
                         miri::eval_main(self.1, did, self.0);
@@ -121,13 +117,8 @@
         }
     };
 
-<<<<<<< HEAD
-    for attr in krate.attrs.iter().filter(|a| a.name().map_or(true, |n| n == "miri")) {
-        if let Some(ref items) = attr.meta_item_list() {
-=======
     for attr in krate.attrs.iter().filter(|a| a.name().map_or(false, |n| n == "miri")) {
         if let Some(items) = attr.meta_item_list() {
->>>>>>> cba0a7e8
             for item in items {
                 if let NestedMetaItemKind::MetaItem(ref inner) = item.node {
                     if let MetaItemKind::NameValue(ref value) = inner.node {
