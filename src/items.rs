--- conflicted
+++ resolved
@@ -1138,7 +1138,7 @@
                 result.push_str(&offset.to_string_with_newline(context.config));
             }
             _ if context.config.empty_item_single_line()
-                && trait_items.is_empty()
+                && items.is_empty()
                 && !result.contains('\n')
                 && !contains_comment(&snippet[open_pos..]) =>
             {
@@ -1527,7 +1527,7 @@
 );
 
 pub(crate) fn rewrite_type_alias<'a, 'b>(
-    ty_alias_kind: &ast::TyAliasKind,
+    ty_alias_kind: &ast::TyAlias,
     context: &RewriteContext<'a>,
     indent: Indent,
     visitor_kind: &ItemVisitorKind<'b>,
@@ -1535,7 +1535,12 @@
 ) -> Option<String> {
     use ItemVisitorKind::*;
 
-    let ast::TyAliasKind(defaultness, ref generics, ref generic_bounds, ref ty) = *ty_alias_kind;
+    let ast::TyAlias {
+        defaultness,
+        ref generics,
+        ref bounds,
+        ref ty,
+    } = *ty_alias_kind;
     let ty_opt = ty.as_ref().map(|t| &**t);
     let (ident, vis) = match visitor_kind {
         Item(i) => (i.ident, &i.vis),
@@ -1550,17 +1555,17 @@
     // https://github.com/rust-dev-tools/fmt-rfcs/blob/master/guide/items.md#type-aliases
     match (visitor_kind, ty_opt) {
         (Item(_), None) => {
-            let op_ty = OpaqueType { generic_bounds };
-            rewrite_ty(rw_info, Some(generic_bounds), Some(&op_ty), vis)
-        }
-        (Item(_), Some(ty)) => rewrite_ty(rw_info, Some(generic_bounds), Some(&*ty), vis),
+            let op_ty = OpaqueType { bounds };
+            rewrite_ty(rw_info, Some(bounds), Some(&op_ty), vis)
+        }
+        (Item(_), Some(ty)) => rewrite_ty(rw_info, Some(bounds), Some(&*ty), vis),
         (AssocImplItem(_), _) => {
             let result = if let Some(ast::Ty {
-                kind: ast::TyKind::ImplTrait(_, ref generic_bounds),
+                kind: ast::TyKind::ImplTrait(_, ref bounds),
                 ..
             }) = ty_opt
             {
-                let op_ty = OpaqueType { generic_bounds };
+                let op_ty = OpaqueType { bounds };
                 rewrite_ty(rw_info, None, Some(&op_ty), &DEFAULT_VISIBILITY)
             } else {
                 rewrite_ty(rw_info, None, ty.as_ref(), vis)
@@ -1571,7 +1576,7 @@
             }
         }
         (AssocTraitItem(_), _) | (ForeignItem(_), _) => {
-            rewrite_ty(rw_info, Some(generic_bounds), ty.as_ref(), vis)
+            rewrite_ty(rw_info, Some(bounds), ty.as_ref(), vis)
         }
     }
 }
@@ -1896,13 +1901,13 @@
     }
 }
 struct OpaqueType<'a> {
-    generic_bounds: &'a ast::GenericBounds,
+    bounds: &'a ast::GenericBounds,
 }
 
 impl<'a> Rewrite for OpaqueType<'a> {
     fn rewrite(&self, context: &RewriteContext<'_>, shape: Shape) -> Option<String> {
         let shape = shape.offset_left(5)?; // `impl `
-        self.generic_bounds
+        self.bounds
             .rewrite(context, shape)
             .map(|s| format!("impl {}", s))
     }
@@ -3144,11 +3149,7 @@
                     let inner_attrs = inner_attributes(&self.attrs);
                     let fn_ctxt = visit::FnCtxt::Foreign;
                     visitor.visit_fn(
-<<<<<<< HEAD
                         visit::FnKind::Fn(fn_ctxt, self.ident, &sig, &self.vis, Some(body)),
-=======
-                        visit::FnKind::Fn(fn_ctxt, self.ident, fn_sig, &self.vis, Some(body)),
->>>>>>> e4472d3b
                         generics,
                         &sig.decl,
                         self.span,
@@ -3161,11 +3162,7 @@
                         context,
                         shape.indent,
                         self.ident,
-<<<<<<< HEAD
                         &FnSig::from_method_sig(&sig, generics, &self.vis),
-=======
-                        &FnSig::from_method_sig(fn_sig, generics, &self.vis),
->>>>>>> e4472d3b
                         span,
                         FnBraceStyle::None,
                     )
@@ -3186,29 +3183,9 @@
                 // 1 = ;
                 rewrite_assign_rhs(context, prefix, &**ty, shape.sub_width(1)?).map(|s| s + ";")
             }
-<<<<<<< HEAD
-            ast::ForeignItemKind::TyAlias(ref ty_alias_kind) => {
-                let ast::TyAlias {
-                    ref generics,
-                    ref bounds,
-                    ref ty,
-                    ..
-                } = **ty_alias_kind;
-                rewrite_type(
-                    &context,
-                    shape.indent,
-                    self.ident,
-                    &self.vis,
-                    generics,
-                    Some(bounds),
-                    ty.as_ref(),
-                    self.span,
-                )
-=======
             ast::ForeignItemKind::TyAlias(ref ty_alias) => {
                 let (kind, span) = (&ItemVisitorKind::ForeignItem(&self), self.span);
                 rewrite_type_alias(ty_alias, context, shape.indent, kind, span)
->>>>>>> e4472d3b
             }
             ast::ForeignItemKind::MacCall(ref mac) => {
                 rewrite_macro(mac, None, context, shape, MacroPosition::Item)
