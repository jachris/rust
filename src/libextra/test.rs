// Copyright 2012-2013 The Rust Project Developers. See the COPYRIGHT
// file at the top-level directory of this distribution and at
// http://rust-lang.org/COPYRIGHT.
//
// Licensed under the Apache License, Version 2.0 <LICENSE-APACHE or
// http://www.apache.org/licenses/LICENSE-2.0> or the MIT license
// <LICENSE-MIT or http://opensource.org/licenses/MIT>, at your
// option. This file may not be copied, modified, or distributed
// except according to those terms.

#[doc(hidden)];

// Support code for rustc's built in test runner generator. Currently,
// none of this is meant for users. It is intended to support the
// simplest interface possible for representing and running tests
// while providing a base that other test frameworks may build off of.


use getopts;
use sort;
use stats::Stats;
use term;
use time::precise_time_ns;

use std::comm::{stream, SharedChan};
use std::either;
use std::io;
use std::num;
use std::option;
use std::rand::RngUtil;
use std::rand;
use std::result;
use std::task;
use std::to_str::ToStr;
use std::u64;
use std::uint;
use std::vec;

<<<<<<< HEAD
=======
pub mod rustrt {
    use std::libc::size_t;

    #[abi = "cdecl"]
    pub extern {
        pub unsafe fn rust_sched_threads() -> size_t;
    }
}
>>>>>>> ab34864a

// The name of a test. By convention this follows the rules for rust
// paths; i.e. it should be a series of identifiers separated by double
// colons. This way if some test runner wants to arrange the tests
// hierarchically it may.

pub enum TestName {
    StaticTestName(&'static str),
    DynTestName(~str)
}
impl ToStr for TestName {
    fn to_str(&self) -> ~str {
        match copy *self {
            StaticTestName(s) => s.to_str(),
            DynTestName(s) => s.to_str()
        }
    }
}

// A function that runs a test. If the function returns successfully,
// the test succeeds; if the function fails then the test fails. We
// may need to come up with a more clever definition of test in order
// to support isolation of tests into tasks.
pub enum TestFn {
    StaticTestFn(extern fn()),
    StaticBenchFn(extern fn(&mut BenchHarness)),
    DynTestFn(~fn()),
    DynBenchFn(~fn(&mut BenchHarness))
}

// Structure passed to BenchFns
pub struct BenchHarness {
    iterations: u64,
    ns_start: u64,
    ns_end: u64,
    bytes: u64
}

// The definition of a single test. A test runner will run a list of
// these.
pub struct TestDesc {
    name: TestName,
    ignore: bool,
    should_fail: bool
}

pub struct TestDescAndFn {
    desc: TestDesc,
    testfn: TestFn,
}

// The default console test runner. It accepts the command line
// arguments and a vector of test_descs.
pub fn test_main(args: &[~str], tests: ~[TestDescAndFn]) {
    let opts =
        match parse_opts(args) {
          either::Left(o) => o,
          either::Right(m) => fail!(m)
        };
    if !run_tests_console(&opts, tests) { fail!("Some tests failed"); }
}

// A variant optimized for invocation with a static test vector.
// This will fail (intentionally) when fed any dynamic tests, because
// it is copying the static values out into a dynamic vector and cannot
// copy dynamic values. It is doing this because from this point on
// a ~[TestDescAndFn] is used in order to effect ownership-transfer
// semantics into parallel test runners, which in turn requires a ~[]
// rather than a &[].
pub fn test_main_static(args: &[~str], tests: &[TestDescAndFn]) {
    let owned_tests = do tests.map |t| {
        match t.testfn {
            StaticTestFn(f) =>
            TestDescAndFn { testfn: StaticTestFn(f), desc: copy t.desc },

            StaticBenchFn(f) =>
            TestDescAndFn { testfn: StaticBenchFn(f), desc: copy t.desc },

            _ => {
                fail!("non-static tests passed to test::test_main_static");
            }
        }
    };
    test_main(args, owned_tests)
}

pub struct TestOpts {
    filter: Option<~str>,
    run_ignored: bool,
    run_tests: bool,
    run_benchmarks: bool,
    save_results: Option<Path>,
    compare_results: Option<Path>,
    logfile: Option<Path>
}

type OptRes = Either<TestOpts, ~str>;

// Parses command line arguments into test options
pub fn parse_opts(args: &[~str]) -> OptRes {
    let args_ = args.tail();
    let opts = ~[getopts::optflag("ignored"),
                 getopts::optflag("test"),
                 getopts::optflag("bench"),
                 getopts::optopt("save"),
                 getopts::optopt("diff"),
                 getopts::optopt("logfile")];
    let matches =
        match getopts::getopts(args_, opts) {
          Ok(m) => m,
          Err(f) => return either::Right(getopts::fail_str(f))
        };

    let filter =
        if matches.free.len() > 0 {
            option::Some(copy (matches).free[0])
        } else { option::None };

    let run_ignored = getopts::opt_present(&matches, "ignored");

    let logfile = getopts::opt_maybe_str(&matches, "logfile");
    let logfile = logfile.map(|s| Path(*s));

    let run_benchmarks = getopts::opt_present(&matches, "bench");
    let run_tests = ! run_benchmarks ||
        getopts::opt_present(&matches, "test");

    let save_results = getopts::opt_maybe_str(&matches, "save");
    let save_results = save_results.map(|s| Path(*s));

    let compare_results = getopts::opt_maybe_str(&matches, "diff");
    let compare_results = compare_results.map(|s| Path(*s));

    let test_opts = TestOpts {
        filter: filter,
        run_ignored: run_ignored,
        run_tests: run_tests,
        run_benchmarks: run_benchmarks,
        save_results: save_results,
        compare_results: compare_results,
        logfile: logfile
    };

    either::Left(test_opts)
}

#[deriving(Eq)]
pub struct BenchSamples {
    ns_iter_samples: ~[f64],
    mb_s: uint
}

#[deriving(Eq)]
pub enum TestResult { TrOk, TrFailed, TrIgnored, TrBench(BenchSamples) }

struct ConsoleTestState {
    out: @io::Writer,
    log_out: Option<@io::Writer>,
    use_color: bool,
    total: uint,
    passed: uint,
    failed: uint,
    ignored: uint,
    benchmarked: uint,
    failures: ~[TestDesc]
}

// A simple console test runner
pub fn run_tests_console(opts: &TestOpts,
                         tests: ~[TestDescAndFn]) -> bool {
    fn callback(event: &TestEvent, st: &mut ConsoleTestState) {
        debug!("callback(event=%?)", event);
        match copy *event {
          TeFiltered(ref filtered_tests) => {
            st.total = filtered_tests.len();
            let noun = if st.total != 1 { ~"tests" } else { ~"test" };
            st.out.write_line(fmt!("\nrunning %u %s", st.total, noun));
          }
          TeWait(ref test) => st.out.write_str(
              fmt!("test %s ... ", test.name.to_str())),
          TeResult(test, result) => {
            match st.log_out {
                Some(f) => write_log(f, copy result, &test),
                None => ()
            }
            match result {
              TrOk => {
                st.passed += 1;
                write_ok(st.out, st.use_color);
                st.out.write_line("");
              }
              TrFailed => {
                st.failed += 1;
                write_failed(st.out, st.use_color);
                st.out.write_line("");
                st.failures.push(test);
              }
              TrIgnored => {
                st.ignored += 1;
                write_ignored(st.out, st.use_color);
                st.out.write_line("");
              }
              TrBench(bs) => {
                st.benchmarked += 1u;
                write_bench(st.out, st.use_color);
                st.out.write_line(fmt!(": %s",
                                       fmt_bench_samples(&bs)));
              }
            }
          }
        }
    }

    let log_out = match opts.logfile {
        Some(ref path) => match io::file_writer(path,
                                                [io::Create,
                                                 io::Truncate]) {
          result::Ok(w) => Some(w),
          result::Err(ref s) => {
              fail!("can't open output file: %s", *s)
          }
        },
        None => None
    };

    let st = @mut ConsoleTestState {
        out: io::stdout(),
        log_out: log_out,
        use_color: use_color(),
        total: 0u,
        passed: 0u,
        failed: 0u,
        ignored: 0u,
        benchmarked: 0u,
        failures: ~[]
    };

    run_tests(opts, tests, |x| callback(&x, st));

    assert!(st.passed + st.failed +
                 st.ignored + st.benchmarked == st.total);
    let success = st.failed == 0u;

    if !success {
        print_failures(st);
    }

    {
      let st: &mut ConsoleTestState = st;
      st.out.write_str(fmt!("\nresult: "));
      if success {
          // There's no parallelism at this point so it's safe to use color
          write_ok(st.out, true);
      } else {
          write_failed(st.out, true);
      }
      st.out.write_str(fmt!(". %u passed; %u failed; %u ignored\n\n",
                            st.passed, st.failed, st.ignored));
    }

    return success;

    fn fmt_bench_samples(bs: &BenchSamples) -> ~str {
        use stats::Stats;
        if bs.mb_s != 0 {
            fmt!("%u ns/iter (+/- %u) = %u MB/s",
                 bs.ns_iter_samples.median() as uint,
                 3 * (bs.ns_iter_samples.median_abs_dev() as uint),
                 bs.mb_s)
        } else {
            fmt!("%u ns/iter (+/- %u)",
                 bs.ns_iter_samples.median() as uint,
                 3 * (bs.ns_iter_samples.median_abs_dev() as uint))
        }
    }

    fn write_log(out: @io::Writer, result: TestResult, test: &TestDesc) {
        out.write_line(fmt!("%s %s",
                    match result {
                        TrOk => ~"ok",
                        TrFailed => ~"failed",
                        TrIgnored => ~"ignored",
                        TrBench(ref bs) => fmt_bench_samples(bs)
                    }, test.name.to_str()));
    }

    fn write_ok(out: @io::Writer, use_color: bool) {
        write_pretty(out, "ok", term::color::green, use_color);
    }

    fn write_failed(out: @io::Writer, use_color: bool) {
        write_pretty(out, "FAILED", term::color::red, use_color);
    }

    fn write_ignored(out: @io::Writer, use_color: bool) {
        write_pretty(out, "ignored", term::color::yellow, use_color);
    }

    fn write_bench(out: @io::Writer, use_color: bool) {
        write_pretty(out, "bench", term::color::cyan, use_color);
    }

    fn write_pretty(out: @io::Writer,
                    word: &str,
                    color: term::color::Color,
                    use_color: bool) {
        let t = term::Terminal::new(out);
        match t {
            Ok(term)  => {
                if use_color {
                    term.fg(color);
                }
                out.write_str(word);
                if use_color {
                    term.reset();
                }
            },
            Err(_) => out.write_str(word)
        }
    }
}

fn print_failures(st: &ConsoleTestState) {
    st.out.write_line("\nfailures:");
    let mut failures = ~[];
    for uint::range(0, st.failures.len()) |i| {
        let name = copy st.failures[i].name;
        failures.push(name.to_str());
    }
    sort::tim_sort(failures);
    for failures.iter().advance |name| {
        st.out.write_line(fmt!("    %s", name.to_str()));
    }
}

#[test]
fn should_sort_failures_before_printing_them() {
    fn dummy() {}

    let s = do io::with_str_writer |wr| {
        let test_a = TestDesc {
            name: StaticTestName("a"),
            ignore: false,
            should_fail: false
        };

        let test_b = TestDesc {
            name: StaticTestName("b"),
            ignore: false,
            should_fail: false
        };

        let st = @ConsoleTestState {
            out: wr,
            log_out: option::None,
            use_color: false,
            total: 0u,
            passed: 0u,
            failed: 0u,
            ignored: 0u,
            benchmarked: 0u,
            failures: ~[test_b, test_a]
        };

        print_failures(st);
    };

    let apos = s.find_str("a").get();
    let bpos = s.find_str("b").get();
    assert!(apos < bpos);
}

fn use_color() -> bool { return get_concurrency() == 1; }

enum TestEvent {
    TeFiltered(~[TestDesc]),
    TeWait(TestDesc),
    TeResult(TestDesc, TestResult),
}

type MonitorMsg = (TestDesc, TestResult);

fn run_tests(opts: &TestOpts,
             tests: ~[TestDescAndFn],
             callback: &fn(e: TestEvent)) {

    let filtered_tests = filter_tests(opts, tests);
    let filtered_descs = filtered_tests.map(|t| copy t.desc);

    callback(TeFiltered(filtered_descs));

    let (filtered_tests, filtered_benchs) =
        do filtered_tests.partition |e| {
        match e.testfn {
            StaticTestFn(_) | DynTestFn(_) => true,
            StaticBenchFn(_) | DynBenchFn(_) => false
        }
    };

    // It's tempting to just spawn all the tests at once, but since we have
    // many tests that run in other processes we would be making a big mess.
    let concurrency = get_concurrency();
    debug!("using %u test tasks", concurrency);

    let mut remaining = filtered_tests;
    remaining.reverse();
    let mut pending = 0;

    let (p, ch) = stream();
    let ch = SharedChan::new(ch);

    while pending > 0 || !remaining.is_empty() {
        while pending < concurrency && !remaining.is_empty() {
            let test = remaining.pop();
            if concurrency == 1 {
                // We are doing one test at a time so we can print the name
                // of the test before we run it. Useful for debugging tests
                // that hang forever.
                callback(TeWait(copy test.desc));
            }
            run_test(!opts.run_tests, test, ch.clone());
            pending += 1;
        }

        let (desc, result) = p.recv();
        if concurrency != 1 {
            callback(TeWait(copy desc));
        }
        callback(TeResult(desc, result));
        pending -= 1;
    }

    // All benchmarks run at the end, in serial.
    do vec::consume(filtered_benchs) |_, b| {
        callback(TeWait(copy b.desc));
        run_test(!opts.run_benchmarks, b, ch.clone());
        let (test, result) = p.recv();
        callback(TeResult(test, result));
    }
}

// Windows tends to dislike being overloaded with threads.
#[cfg(windows)]
static sched_overcommit : uint = 1;

#[cfg(unix)]
static sched_overcommit : uint = 4u;

fn get_concurrency() -> uint {
    use core::rt;
    let threads = rt::util::default_sched_threads();
    if threads == 1 { 1 }
    else { threads * sched_overcommit }
}

#[allow(non_implicitly_copyable_typarams)]
pub fn filter_tests(
    opts: &TestOpts,
    tests: ~[TestDescAndFn]) -> ~[TestDescAndFn]
{
    let mut filtered = tests;

    // Remove tests that don't match the test filter
    filtered = if opts.filter.is_none() {
        filtered
    } else {
        let filter_str = match opts.filter {
          option::Some(ref f) => copy *f,
          option::None => ~""
        };

        fn filter_fn(test: TestDescAndFn, filter_str: &str) ->
            Option<TestDescAndFn> {
            if test.desc.name.to_str().contains(filter_str) {
                return option::Some(test);
            } else { return option::None; }
        }

        vec::filter_map(filtered, |x| filter_fn(x, filter_str))
    };

    // Maybe pull out the ignored test and unignore them
    filtered = if !opts.run_ignored {
        filtered
    } else {
        fn filter(test: TestDescAndFn) -> Option<TestDescAndFn> {
            if test.desc.ignore {
                let TestDescAndFn {desc, testfn} = test;
                Some(TestDescAndFn {
                    desc: TestDesc {ignore: false, ..desc},
                    testfn: testfn
                })
            } else {
                None
            }
        };
        vec::filter_map(filtered, |x| filter(x))
    };

    // Sort the tests alphabetically
    fn lteq(t1: &TestDescAndFn, t2: &TestDescAndFn) -> bool {
        t1.desc.name.to_str() < t2.desc.name.to_str()
    }
    sort::quick_sort(filtered, lteq);

    filtered
}

struct TestFuture {
    test: TestDesc,
    wait: @fn() -> TestResult,
}

pub fn run_test(force_ignore: bool,
                test: TestDescAndFn,
                monitor_ch: SharedChan<MonitorMsg>) {

    let TestDescAndFn {desc, testfn} = test;

    if force_ignore || desc.ignore {
        monitor_ch.send((desc, TrIgnored));
        return;
    }

    fn run_test_inner(desc: TestDesc,
                      monitor_ch: SharedChan<MonitorMsg>,
                      testfn: ~fn()) {
        let testfn_cell = ::std::cell::Cell::new(testfn);
        do task::spawn {
            let mut result_future = None; // task::future_result(builder);

            let mut task = task::task();
            task.unlinked();
            task.future_result(|r| { result_future = Some(r) });
            task.spawn(testfn_cell.take());

            let task_result = result_future.unwrap().recv();
            let test_result = calc_result(&desc,
                                          task_result == task::Success);
            monitor_ch.send((copy desc, test_result));
        }
    }

    match testfn {
        DynBenchFn(benchfn) => {
            let bs = ::test::bench::benchmark(benchfn);
            monitor_ch.send((desc, TrBench(bs)));
            return;
        }
        StaticBenchFn(benchfn) => {
            let bs = ::test::bench::benchmark(benchfn);
            monitor_ch.send((desc, TrBench(bs)));
            return;
        }
        DynTestFn(f) => run_test_inner(desc, monitor_ch, f),
        StaticTestFn(f) => run_test_inner(desc, monitor_ch, || f())
    }
}

fn calc_result(desc: &TestDesc, task_succeeded: bool) -> TestResult {
    if task_succeeded {
        if desc.should_fail { TrFailed }
        else { TrOk }
    } else {
        if desc.should_fail { TrOk }
        else { TrFailed }
    }
}

impl BenchHarness {
    /// Callback for benchmark functions to run in their body.
    pub fn iter(&mut self, inner:&fn()) {
        self.ns_start = precise_time_ns();
        let k = self.iterations;
        for u64::range(0, k) |_| {
            inner();
        }
        self.ns_end = precise_time_ns();
    }

    pub fn ns_elapsed(&mut self) -> u64 {
        if self.ns_start == 0 || self.ns_end == 0 {
            0
        } else {
            self.ns_end - self.ns_start
        }
    }

    pub fn ns_per_iter(&mut self) -> u64 {
        if self.iterations == 0 {
            0
        } else {
            self.ns_elapsed() / self.iterations
        }
    }

    pub fn bench_n(&mut self, n: u64, f: &fn(&mut BenchHarness)) {
        self.iterations = n;
        debug!("running benchmark for %u iterations",
               n as uint);
        f(self);
    }

    // This is the Go benchmark algorithm. It produces a single
    // datapoint and always tries to run for 1s.
    pub fn go_bench(&mut self, f: &fn(&mut BenchHarness)) {

        // Rounds a number down to the nearest power of 10.
        fn round_down_10(n: u64) -> u64 {
            let mut n = n;
            let mut res = 1;
            while n > 10 {
                n = n / 10;
                res *= 10;
            }
            res
        }

        // Rounds x up to a number of the form [1eX, 2eX, 5eX].
        fn round_up(n: u64) -> u64 {
            let base = round_down_10(n);
            if n < (2 * base) {
                2 * base
            } else if n < (5 * base) {
                5 * base
            } else {
                10 * base
            }
        }

        // Initial bench run to get ballpark figure.
        let mut n = 1_u64;
        self.bench_n(n, |x| f(x));

        while n < 1_000_000_000 &&
            self.ns_elapsed() < 1_000_000_000 {
            let last = n;

            // Try to estimate iter count for 1s falling back to 1bn
            // iterations if first run took < 1ns.
            if self.ns_per_iter() == 0 {
                n = 1_000_000_000;
            } else {
                n = 1_000_000_000 / self.ns_per_iter();
            }

            n = u64::max(u64::min(n+n/2, 100*last), last+1);
            n = round_up(n);
            self.bench_n(n, |x| f(x));
        }
    }

    // This is a more statistics-driven benchmark algorithm.
    // It stops as quickly as 50ms, so long as the statistical
    // properties are satisfactory. If those properties are
    // not met, it may run as long as the Go algorithm.
    pub fn auto_bench(&mut self, f: &fn(&mut BenchHarness)) -> ~[f64] {

        let mut rng = rand::rng();
        let mut magnitude = 10;
        let mut prev_madp = 0.0;

        loop {
            let n_samples = rng.gen_uint_range(50, 60);
            let n_iter = rng.gen_uint_range(magnitude,
                                            magnitude * 2);

            let samples = do vec::from_fn(n_samples) |_| {
                self.bench_n(n_iter as u64, |x| f(x));
                self.ns_per_iter() as f64
            };

            // Eliminate outliers
            let med = samples.median();
            let mad = samples.median_abs_dev();
            let samples = do vec::filter(samples) |f| {
                num::abs(*f - med) <= 3.0 * mad
            };

            debug!("%u samples, median %f, MAD=%f, %u survived filter",
                   n_samples, med as float, mad as float,
                   samples.len());

            if samples.len() != 0 {
                // If we have _any_ cluster of signal...
                let curr_madp = samples.median_abs_dev_pct();
                if self.ns_elapsed() > 1_000_000 &&
                    (curr_madp < 1.0 ||
                     num::abs(curr_madp - prev_madp) < 0.1) {
                    return samples;
                }
                prev_madp = curr_madp;

                if n_iter > 20_000_000 ||
                    self.ns_elapsed() > 20_000_000 {
                    return samples;
                }
            }

            magnitude *= 2;
        }
    }
}

pub mod bench {
    use test::{BenchHarness, BenchSamples};

    pub fn benchmark(f: &fn(&mut BenchHarness)) -> BenchSamples {

        let mut bs = BenchHarness {
            iterations: 0,
            ns_start: 0,
            ns_end: 0,
            bytes: 0
        };

        let ns_iter_samples = bs.auto_bench(f);

        let iter_s = 1_000_000_000 / (ns_iter_samples.median() as u64);
        let mb_s = (bs.bytes * iter_s) / 1_000_000;

        BenchSamples {
            ns_iter_samples: ns_iter_samples,
            mb_s: mb_s as uint
        }
    }
}

#[cfg(test)]
mod tests {
    use test::{TrFailed, TrIgnored, TrOk, filter_tests, parse_opts,
               TestDesc, TestDescAndFn,
               StaticTestName, DynTestName, DynTestFn};
    use test::{TestOpts, run_test};

    use std::either;
    use std::comm::{stream, SharedChan};
    use std::option;
    use std::vec;

    #[test]
    pub fn do_not_run_ignored_tests() {
        fn f() { fail!(); }
        let desc = TestDescAndFn {
            desc: TestDesc {
                name: StaticTestName("whatever"),
                ignore: true,
                should_fail: false
            },
            testfn: DynTestFn(|| f()),
        };
        let (p, ch) = stream();
        let ch = SharedChan::new(ch);
        run_test(false, desc, ch);
        let (_, res) = p.recv();
        assert!(res != TrOk);
    }

    #[test]
    pub fn ignored_tests_result_in_ignored() {
        fn f() { }
        let desc = TestDescAndFn {
            desc: TestDesc {
                name: StaticTestName("whatever"),
                ignore: true,
                should_fail: false
            },
            testfn: DynTestFn(|| f()),
        };
        let (p, ch) = stream();
        let ch = SharedChan::new(ch);
        run_test(false, desc, ch);
        let (_, res) = p.recv();
        assert_eq!(res, TrIgnored);
    }

    #[test]
    #[ignore(cfg(windows))]
    fn test_should_fail() {
        fn f() { fail!(); }
        let desc = TestDescAndFn {
            desc: TestDesc {
                name: StaticTestName("whatever"),
                ignore: false,
                should_fail: true
            },
            testfn: DynTestFn(|| f()),
        };
        let (p, ch) = stream();
        let ch = SharedChan::new(ch);
        run_test(false, desc, ch);
        let (_, res) = p.recv();
        assert_eq!(res, TrOk);
    }

    #[test]
    fn test_should_fail_but_succeeds() {
        fn f() { }
        let desc = TestDescAndFn {
            desc: TestDesc {
                name: StaticTestName("whatever"),
                ignore: false,
                should_fail: true
            },
            testfn: DynTestFn(|| f()),
        };
        let (p, ch) = stream();
        let ch = SharedChan::new(ch);
        run_test(false, desc, ch);
        let (_, res) = p.recv();
        assert_eq!(res, TrFailed);
    }

    #[test]
    fn first_free_arg_should_be_a_filter() {
        let args = ~[~"progname", ~"filter"];
        let opts = match parse_opts(args) {
          either::Left(o) => o,
          _ => fail!("Malformed arg in first_free_arg_should_be_a_filter")
        };
        assert!("filter" == (copy opts.filter).get());
    }

    #[test]
    fn parse_ignored_flag() {
        let args = ~[~"progname", ~"filter", ~"--ignored"];
        let opts = match parse_opts(args) {
          either::Left(o) => o,
          _ => fail!("Malformed arg in parse_ignored_flag")
        };
        assert!((opts.run_ignored));
    }

    #[test]
    pub fn filter_for_ignored_option() {
        fn dummy() {}

        // When we run ignored tests the test filter should filter out all the
        // unignored tests and flip the ignore flag on the rest to false

        let opts = TestOpts {
            filter: option::None,
            run_ignored: true,
            logfile: option::None,
            run_tests: true,
            run_benchmarks: false,
            save_results: option::None,
            compare_results: option::None
        };

        let tests = ~[
            TestDescAndFn {
                desc: TestDesc {
                    name: StaticTestName("1"),
                    ignore: true,
                    should_fail: false,
                },
                testfn: DynTestFn(|| {}),
            },
            TestDescAndFn {
                desc: TestDesc {
                    name: StaticTestName("2"),
                    ignore: false,
                    should_fail: false
                },
                testfn: DynTestFn(|| {}),
            },
        ];
        let filtered = filter_tests(&opts, tests);

        assert_eq!(filtered.len(), 1);
        assert_eq!(filtered[0].desc.name.to_str(), ~"1");
        assert!(filtered[0].desc.ignore == false);
    }

    #[test]
    pub fn sort_tests() {
        let opts = TestOpts {
            filter: option::None,
            run_ignored: false,
            logfile: option::None,
            run_tests: true,
            run_benchmarks: false,
            save_results: option::None,
            compare_results: option::None
        };

        let names =
            ~[~"sha1::test", ~"int::test_to_str", ~"int::test_pow",
             ~"test::do_not_run_ignored_tests",
             ~"test::ignored_tests_result_in_ignored",
             ~"test::first_free_arg_should_be_a_filter",
             ~"test::parse_ignored_flag", ~"test::filter_for_ignored_option",
             ~"test::sort_tests"];
        let tests =
        {
            fn testfn() { }
            let mut tests = ~[];
            for names.iter().advance |name| {
                let test = TestDescAndFn {
                    desc: TestDesc {
                        name: DynTestName(copy *name),
                        ignore: false,
                        should_fail: false
                    },
                    testfn: DynTestFn(copy testfn),
                };
                tests.push(test);
            }
            tests
        };
        let filtered = filter_tests(&opts, tests);

        let expected =
            ~[~"int::test_pow", ~"int::test_to_str", ~"sha1::test",
              ~"test::do_not_run_ignored_tests",
              ~"test::filter_for_ignored_option",
              ~"test::first_free_arg_should_be_a_filter",
              ~"test::ignored_tests_result_in_ignored",
              ~"test::parse_ignored_flag",
              ~"test::sort_tests"];

        let pairs = vec::zip(expected, filtered);

        for pairs.iter().advance |p| {
            match *p {
                (ref a, ref b) => {
                    assert!(*a == b.desc.name.to_str());
                }
            }
        }
    }
}<|MERGE_RESOLUTION|>--- conflicted
+++ resolved
@@ -36,17 +36,6 @@
 use std::uint;
 use std::vec;
 
-<<<<<<< HEAD
-=======
-pub mod rustrt {
-    use std::libc::size_t;
-
-    #[abi = "cdecl"]
-    pub extern {
-        pub unsafe fn rust_sched_threads() -> size_t;
-    }
-}
->>>>>>> ab34864a
 
 // The name of a test. By convention this follows the rules for rust
 // paths; i.e. it should be a series of identifiers separated by double
@@ -496,7 +485,7 @@
 static sched_overcommit : uint = 4u;
 
 fn get_concurrency() -> uint {
-    use core::rt;
+    use std::rt;
     let threads = rt::util::default_sched_threads();
     if threads == 1 { 1 }
     else { threads * sched_overcommit }
