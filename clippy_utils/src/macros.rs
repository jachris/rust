--- conflicted
+++ resolved
@@ -389,15 +389,10 @@
         };
 
         let mut unescaped = String::with_capacity(inner.len());
-<<<<<<< HEAD
-        unescape_literal(inner, mode, &mut |_, ch| {
-            unescaped.push(ch.unwrap());
-=======
         unescape_literal(inner, mode, &mut |_, ch| match ch {
             Ok(ch) => unescaped.push(ch),
             Err(e) if !e.is_fatal() => (),
             Err(e) => panic!("{:?}", e),
->>>>>>> 1f92c9dc
         });
 
         let mut parts = Vec::new();
@@ -651,11 +646,7 @@
                 span,
                 values,
             )?),
-<<<<<<< HEAD
             rpf::Count::CountIsParam(_) | rpf::Count::CountIsStar(_) => {
-=======
-            rpf::Count::CountIsParam(_) => {
->>>>>>> 1f92c9dc
                 Self::Param(FormatParam::new(FormatParamKind::Numbered, position?, inner?, values)?)
             },
             rpf::Count::CountImplied => Self::Implied,
